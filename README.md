## Synopsis
<<<<<<< HEAD
=======

Spatial Math Toolbox for MATLAB&reg;.

This Toolbox contains functions and classes to represent orientation and pose in 2D and 3D (SO(2), SE(2), SO(3), SE(3)) as matrices, quaternions, twists, triple angles, and matrix exponentials. The Toolbox also provides functions for manipulating and converting between datatypes such as vectors, homogeneous transformations and unit-quaternions which are necessary to represent 3-dimensional position and orientation.

This Toolbox has been factored out of the [Robotics Toolbox for MATLAB](https://github.com/petercorke/robotics-toolbox-matlab).

Advantages of the Toolbox are that:
  * the code is mature and provides a point of comparison for other implementations of the same algorithms;
  * the routines are generally written in a straightforward manner which allows for easy understanding, perhaps at the expense of computational efficiency. If you feel strongly about computational efficiency then you can always rewrite the function to be more efficient, compile the M-file using the MATLAB compiler, or create a MEX version;
  * source code is available for the benefit for understanding and teaching.

## Code Example

```matlab
>> rotx(0.2)  % SO(3) rotation matrix
ans =
    1.0000         0         0
         0    0.9801   -0.1987
         0    0.1987    0.9801
```

## What's new

* Support for spatial vector notation (Featherstone's 6D vectors)
* `prod()` method for all `RTBPose` subclasses and `Twist`

## Online resources:

* [Home page](http://www.petercorke.com)
* [Robotics, Vision & Control (book)](http://petercorke.com/wordpress/rvc)
* [Discussion group](http://groups.google.com/group/robotics-tool-box?hl=en)

Please email bug reports, comments or code contribtions to me at rvc@petercorke.com

## Octave

The functions, but not the classes, should work fine with Octave 4.x.

## Contributors

Contributions welcome.  There's a user forum at [http://tiny.cc/rvcforum](http://tiny.cc/rvcforum) for this Toolbox and also
[Robotics Toolbox for MATLAB](https://github.com/petercorke/robotics-toolbox-matlab).

## License

This toolbox is released under MIT Licence.
>>>>>>> 9ce3cb4e
<|MERGE_RESOLUTION|>--- conflicted
+++ resolved
@@ -1,8 +1,6 @@
+ #Spatial Math Toolbox for MATLAB&reg;.
+
 ## Synopsis
-<<<<<<< HEAD
-=======
-
-Spatial Math Toolbox for MATLAB&reg;.
 
 This Toolbox contains functions and classes to represent orientation and pose in 2D and 3D (SO(2), SE(2), SO(3), SE(3)) as matrices, quaternions, twists, triple angles, and matrix exponentials. The Toolbox also provides functions for manipulating and converting between datatypes such as vectors, homogeneous transformations and unit-quaternions which are necessary to represent 3-dimensional position and orientation.
 
@@ -47,5 +45,4 @@
 
 ## License
 
-This toolbox is released under MIT Licence.
->>>>>>> 9ce3cb4e
+This toolbox is released under MIT Licence.