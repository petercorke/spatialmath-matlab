--- conflicted
+++ resolved
@@ -18,11 +18,11 @@
 % - Used to prevent finite word length arithmetic causing transforms to 
 %   become `unnormalized'.
 %
-% See also OA2TR, SO3.trnorm, SE3.trnorm.
+% See also OA2TR.
 
 
 
-% Copyright (C) 1993-2017, by Peter I. Corke
+% Copyright (C) 1993-2015, by Peter I. Corke
 %
 % This file is part of The Robotics Toolbox for MATLAB (RTB).
 % 
@@ -43,11 +43,6 @@
 
 function TR = trnorm(T)
 
-<<<<<<< HEAD
-    assert(ishomog(T) || isrot(T), 'RTB:trnorm:badarg', 'expecting 3x3xN or 4x4xN hom xform');
-    
-=======
->>>>>>> 30b2c98f
     if ndims(T) == 3
         % recurse for transform sequence
         nd = size(T, 3);
@@ -67,9 +62,6 @@
         TR = rt2tr( R, T(1:3,4) );
     elseif isrot(T)
         TR = R;
-<<<<<<< HEAD
-=======
     else
         error('RTB:trnorm:badarg', 'argument must be 3x3 or 4x4 hom xform');
->>>>>>> 30b2c98f
     end
